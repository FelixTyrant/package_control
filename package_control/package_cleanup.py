--- conflicted
+++ resolved
@@ -164,19 +164,9 @@
                     # to be done in the main Sublime Text thread.
                     package_filename = os.path.join(installed_path, file)
 
-<<<<<<< HEAD
-                    # Invoke a function to build the callback since we are in a loop
-                    # and the variable values will change by the time the callback is
-                    # actually called
-                    def build_lambda(name, filename):
-                        return lambda: self.remove_package_file(name, filename)
-                    sublime.set_timeout(build_lambda(package_name, package_filename), 10)
-=======
                     # We use a functools.partial to generate the on-complete callback in
                     # order to bind the current value of the parameters, unlike lambdas.
-                    sublime.set_timeout(functools.partial(
-                        self.remove_package_file, package_name, package_filename), 10)
->>>>>>> d7ff8c32
+                    sublime.set_timeout(functools.partial(self.remove_package_file, package_name, package_filename), 10)
 
                 else:
                     found_packages.append(package_name)
